// Copyright (c) Microsoft Corporation. All rights reserved.
// Licensed under the MIT License. See LICENSE in the project root for license information.

using System;
using System.Collections.Generic;
using System.Collections.ObjectModel;
using System.Diagnostics;
using System.Linq;
using System.Threading;
using System.Threading.Tasks;
using Microsoft.MixedReality.WebRTC;
using TestAppUwp.Video;
using Windows.ApplicationModel;
using Windows.Media.Capture;
using Windows.Media.Core;
using Windows.Media.MediaProperties;
using Windows.Media.Playback;
using Windows.System.Profile;
using Windows.UI.Xaml;
using Windows.UI.Xaml.Controls;

namespace TestAppUwp
{
    public class NavLink
    {
        public string Id { get; set; }
        public string Label { get; set; }
        public Symbol Symbol { get; set; }
    }

    public class VideoCaptureDeviceInfo
    {
        public string Id;
        public string DisplayName;
        public Symbol Symbol;

        public bool SupportsVideoProfiles
        {
            get
            {
                if (Id != null)
                {
                    return MediaCapture.IsVideoProfileSupported(Id);
                }
                return false;
            }
        }
    }

    /// <summary>
    /// The main application page.
    /// </summary>
    public sealed partial class MainPage : Page
    {
        /// <summary>
        /// Indicates whether the native plugin has been successfully initialized,
        /// and the <see cref="_peerConnection"/> object can be used.
        /// </summary>
        public bool PluginInitialized { get; private set; } = false;

        private MediaStreamSource localVideoSource = null;
        private MediaSource localMediaSource = null;
        private MediaPlayer localVideoPlayer = new MediaPlayer();
        private bool _isLocalVideoPlaying = false;
        private object _isLocalVideoPlayingLock = new object();

        private MediaStreamSource remoteVideoSource = null;
        private MediaSource remoteMediaSource = null;
        private MediaPlayer remoteVideoPlayer = new MediaPlayer();
        private bool _isRemoteVideoPlaying = false;
        private object _isRemoteVideoPlayingLock = new object();

        private uint _remoteAudioChannelCount = 0;
        private uint _remoteAudioSampleRate = 0;
        private bool _isRemoteAudioPlaying = false;
        private object _isRemoteAudioPlayingLock = new object();

        private Dictionary<string, string> _peerIDs = new Dictionary<string, string>
        {
            { "kad", "03007418030054DC03005CF80800440F" },
            { "surface", "030002F6080092A90500D8CD06000100" },
            { "yoga", "0700E85603009615080082BD05004688" },
            { "sparky", "0100D1A80200DFEC0300A8700400E542" }
        };
        private const string _localPeer = "sparky";
        private const string _remotePeer = "kad";

        /// <summary>
        /// The underlying <see cref="PeerConnection"/> object.
        /// </summary>
        private PeerConnection _peerConnection;

        /// <summary>
        /// Data channel used to send and receive text messages, as an example use.
        /// </summary>
        private DataChannel _chatDataChannel = null;

        /// <summary>
        /// Enable automatically creating a new SDP offer when the renegotiation event is fired.
        /// This can be disabled when adding multiple tracks, to bundle all changes together and
        /// avoid multiple round trips to the signaler and remote peer.
        /// </summary>
        private bool _renegotiationOfferEnabled = true;

        /// <summary>
        /// Predetermined chat data channel ID, negotiated out of band.
        /// </summary>
        private const int ChatChannelID = 42;

        private bool isDssPolling = false;
        private NodeDssSignaler dssSignaler = new NodeDssSignaler();
        private DispatcherTimer dssStatsTimer = new DispatcherTimer();
        private string remotePeerId; // local copy of remotePeerUidTextBox.Text accessible from non-UI thread

        public ObservableCollection<VideoCaptureDeviceInfo> VideoCaptureDevices { get; private set; }
            = new ObservableCollection<VideoCaptureDeviceInfo>();

        public VideoCaptureDeviceInfo SelectedVideoCaptureDevice
        {
            get
            {
                var deviceIndex = VideoCaptureDeviceList.SelectedIndex;
                if ((deviceIndex < 0) || (deviceIndex >= VideoCaptureDevices.Count))
                {
                    return null;
                }
                return VideoCaptureDevices[deviceIndex];
            }
        }

        public PeerConnection.VideoProfileKind SelectedVideoProfileKind
        {
            get
            {
                var videoProfileKindIndex = KnownVideoProfileKindComboBox.SelectedIndex;
                if (videoProfileKindIndex < 0)
                {
                    return PeerConnection.VideoProfileKind.Unspecified;
                }
                return (PeerConnection.VideoProfileKind)Enum.GetValues(typeof(PeerConnection.VideoProfileKind)).GetValue(videoProfileKindIndex);
            }
        }

        public ObservableCollection<MediaCaptureVideoProfile> VideoProfiles { get; private set; }
            = new ObservableCollection<MediaCaptureVideoProfile>();

        public MediaCaptureVideoProfile SelectedVideoProfile
        {
            get
            {
                var profileIndex = VideoProfileComboBox.SelectedIndex;
                if ((profileIndex < 0) || (profileIndex >= VideoProfiles.Count))
                {
                    return null;
                }
                return VideoProfiles[profileIndex];
            }
        }

        public ObservableCollection<MediaCaptureVideoProfileMediaDescription> RecordMediaDescs { get; private set; }
            = new ObservableCollection<MediaCaptureVideoProfileMediaDescription>();

        public MediaCaptureVideoProfileMediaDescription SelectedRecordMediaDesc
        {
            get
            {
                var descIndex = RecordMediaDescList.SelectedIndex;
                if ((descIndex < 0) || (descIndex >= RecordMediaDescs.Count))
                {
                    return null;
                }
                return RecordMediaDescs[descIndex];

            }
        }

        public ObservableCollection<VideoCaptureFormat> VideoCaptureFormats { get; private set; }
            = new ObservableCollection<VideoCaptureFormat>();

        public VideoCaptureFormat SelectedVideoCaptureFormat
        {
            get
            {
                var profileIndex = VideoCaptureFormatList.SelectedIndex;
                if ((profileIndex < 0) || (profileIndex >= VideoCaptureFormats.Count))
                {
                    return default(VideoCaptureFormat);
                }
                return VideoCaptureFormats[profileIndex];
            }
        }

        public ObservableCollection<NavLink> NavLinks { get; }
            = new ObservableCollection<NavLink>();

        private VideoBridge localVideoBridge = new VideoBridge(3);
        private VideoBridge remoteVideoBridge = new VideoBridge(5);

        // HACK - For debugging 2 instances on the same machine and 2 webcams
        private int HACK_GetVideoDeviceIndex()
        {
            var firstInstance = AppInstance.FindOrRegisterInstanceForKey("{44CD414E-B604-482E-8CFD-A9E09076CABD}");
            int idx = 0;
            if (!firstInstance.IsCurrentInstance)
            {
                idx++;
            }
            return idx;
        }

        public MainPage()
        {
            this.InitializeComponent();

            // TEMP - For debugging
            //remotePeerUidTextBox.Text = "cc937a60143e2a5d4dbb2b2003b3f0177a49d337";

            // HACK - For debugging: deterministic 2-instance value paired with each other
            var idx = HACK_GetVideoDeviceIndex();
            localPeerUidTextBox.Text = _peerIDs[_localPeer];
            remotePeerUidTextBox.Text = _peerIDs[_remotePeer];

            dssSignaler.OnFailure += DssSignaler_OnFailure;
            dssSignaler.OnPollingDone += DssSignaler_OnPollingDone;

            dssStatsTimer.Tick += OnDssStatsTimerTick;

            _peerConnection = new PeerConnection(dssSignaler);
            _peerConnection.Connected += OnPeerConnected;
            _peerConnection.IceStateChanged += OnIceStateChanged;
            _peerConnection.RenegotiationNeeded += OnPeerRenegotiationNeeded;
            _peerConnection.TrackAdded += Peer_RemoteTrackAdded;
            _peerConnection.TrackRemoved += Peer_RemoteTrackRemoved;
            _peerConnection.I420LocalVideoFrameReady += Peer_LocalI420FrameReady;
            _peerConnection.I420RemoteVideoFrameReady += Peer_RemoteI420FrameReady;
            _peerConnection.LocalAudioFrameReady += Peer_LocalAudioFrameReady;
            _peerConnection.RemoteAudioFrameReady += Peer_RemoteAudioFrameReady;

            //Window.Current.Closed += Shutdown; // doesn't work

            this.Loaded += OnLoaded;
        }

        private void OnIceStateChanged(IceConnectionState newState)
        {
            RunOnMainThread(() =>
            {
                LogMessage($"ICE state changed to {newState}.");
                iceStateText.Text = newState.ToString();
            });
        }

        private void OnPeerRenegotiationNeeded()
        {
            // If already connected, update the connection on the fly.
            // If not, wait for user action and don't automatically connect.
            if (_peerConnection.IsConnected && _renegotiationOfferEnabled)
            {
                _peerConnection.CreateOffer();
            }
        }

        private void OnLoaded(object sender, RoutedEventArgs e)
        {
            LogMessage("Initializing the WebRTC native plugin...");

            // Populate the combo box with the PeerConnection.VideoProfileKind enum
            {
                var values = Enum.GetValues(typeof(PeerConnection.VideoProfileKind));
                KnownVideoProfileKindComboBox.ItemsSource = values.Cast<PeerConnection.VideoProfileKind>();
                KnownVideoProfileKindComboBox.SelectedIndex = Array.IndexOf(values, PeerConnection.VideoProfileKind.Unspecified);
            }

            VideoCaptureDeviceList.SelectionChanged += VideoCaptureDeviceList_SelectionChanged;
            KnownVideoProfileKindComboBox.SelectionChanged += KnownVideoProfileKindComboBox_SelectionChanged;
            VideoProfileComboBox.SelectionChanged += VideoProfileComboBox_SelectionChanged;

            // Populate the list of video capture devices (webcams).
            // On UWP this uses internally the API:
            //   Devices.Enumeration.DeviceInformation.FindAllAsync(VideoCapture)
            // Note that there's no API to pass a given device to WebRTC,
            // so there's no way to monitor and update that list if a device
            // gets plugged or unplugged. Even using DeviceInformation.CreateWatcher()
            // would yield some devices that might become unavailable by the time
            // WebRTC internally opens the video capture device.
            // This is more for demo purpose here because using the UWP API is nicer.
            {
                // Use a local list accessible from a background thread
                PeerConnection.GetVideoCaptureDevicesAsync().ContinueWith((prevTask) =>
                {
                    if (prevTask.Exception != null)
                    {
                        throw prevTask.Exception;
                    }

                    var devices = prevTask.Result;

                    List<VideoCaptureDeviceInfo> vcds = new List<VideoCaptureDeviceInfo>(devices.Count);
                    foreach (var device in devices)
                    {
                        vcds.Add(new VideoCaptureDeviceInfo()
                        {
                            Id = device.id,
                            DisplayName = device.name,
                            Symbol = Symbol.Video
                        });
                    }

                    // Assign on main UI thread because of XAML binding; otherwise it fails.
                    RunOnMainThread(() =>
                    {
                        VideoCaptureDevices.Clear();
                        foreach (var vcd in vcds)
                        {
                            VideoCaptureDevices.Add(vcd);
                            LogMessage($"VCD id={vcd.Id} name={vcd.DisplayName}");
                        }

                        // Select first entry by default
                        if (vcds.Count > 0)
                        {
                            VideoCaptureDeviceList.SelectedIndex = 0;
                        }
                    });
                });
            }

            //localVideo.TransportControls = localVideoControls;

            PluginInitialized = false;

            // Assign STUN server(s) before calling InitializeAsync()
            var config = new PeerConnectionConfiguration();
            config.IceServers.Add(new IceServer { Urls = { "stun:" + stunServer.Text } });
            config.SdpSemantic = (sdpSemanticUnifiedPlan.IsChecked.GetValueOrDefault(true)
                ? SdpSemantic.UnifiedPlan : SdpSemantic.PlanB);

            // Ensure that the UWP app was authorized to capture audio (cap:microphone)
            // and video (cap:webcam), otherwise the native plugin will fail.
            try
            {
                MediaCapture mediaAccessRequester = new MediaCapture();
                var mediaSettings = new MediaCaptureInitializationSettings
                {
                    AudioDeviceId = "",
                    VideoDeviceId = "",
                    StreamingCaptureMode = StreamingCaptureMode.AudioAndVideo,
                    PhotoCaptureSource = PhotoCaptureSource.VideoPreview
                };
                var uiThreadScheduler = TaskScheduler.FromCurrentSynchronizationContext();
                mediaAccessRequester.InitializeAsync(mediaSettings).AsTask()
                    .ContinueWith((accessTask) =>
                    {
                        if (accessTask.Exception != null)
                        {
                            LogMessage($"Access to A/V denied, check app permissions: {accessTask.Exception.Message}");
                            throw accessTask.Exception;
                        }
                        _peerConnection.InitializeAsync(config).ContinueWith((initTask) =>
                        {
                            if (initTask.Exception != null)
                            {
                                LogMessage($"WebRTC native plugin init failed: {initTask.Exception.Message}");
                                throw initTask.Exception;
                            }
                            OnPluginPostInit();
                        }, uiThreadScheduler); // run task on caller (UI) thread
                    });
            }
            //< TODO - This below shouldn't do anything since exceptions are caught and stored inside Task.Exception...
            catch (UnauthorizedAccessException uae)
            {
                LogMessage("Access to A/V denied: " + uae.Message);
            }
            catch (Exception ex)
            {
                if (ex.InnerException is UnauthorizedAccessException uae)
                {
                    LogMessage("Access to A/V denied: " + uae.Message);
                }
                else
                {
                    LogMessage("Failed to initialize A/V with unknown exception: " + ex.Message);
                }
            }
        }

        /// <summary>
        /// Update the list of video profiles stored in <cref>VideoProfiles</cref>
        /// when the selected video capture device or known video profile kind change.
        /// </summary>
        private void UpdateVideoProfiles()
        {
            int currentSelection = VideoProfileComboBox.SelectedIndex;
            VideoProfiles.Clear();
            VideoCaptureFormats.Clear();

            // Get the video capture device selected by the user
            var deviceIndex = VideoCaptureDeviceList.SelectedIndex;
            if (deviceIndex < 0)
            {
                return;
            }
            var device = VideoCaptureDevices[deviceIndex];

            // Ensure that the video capture device actually supports video profiles
            if (MediaCapture.IsVideoProfileSupported(device.Id))
            {
                // Get the kind of known video profile selected by the user
                var videoProfileKindIndex = KnownVideoProfileKindComboBox.SelectedIndex;
                if (videoProfileKindIndex < 0)
                {
                    return;
                }
                var videoProfileKind = (PeerConnection.VideoProfileKind)Enum.GetValues(typeof(PeerConnection.VideoProfileKind)).GetValue(videoProfileKindIndex);

                // List all video profiles for the select device (and kind, if any specified)
                IReadOnlyList<MediaCaptureVideoProfile> profiles;
                if (videoProfileKind == PeerConnection.VideoProfileKind.Unspecified)
                {
                    profiles = MediaCapture.FindAllVideoProfiles(device.Id);
                }
                else
                {
                    profiles = MediaCapture.FindKnownVideoProfiles(device.Id, (KnownVideoProfile)(videoProfileKind - 1));
                }
                foreach (var profile in profiles)
                {
                    VideoProfiles.Add(profile);
                }
            }
            else
            {
                // Device doesn't support video profiles; fall back on flat list of capture formats.

                // List resolutions
                var uiThreadScheduler = TaskScheduler.FromCurrentSynchronizationContext();
                PeerConnection.GetVideoCaptureFormatsAsync(device.Id).ContinueWith((listTask) =>
                {
                    if (listTask.Exception != null)
                    {
                        throw listTask.Exception;
                    }

                    // Populate the capture format list
                    foreach (var format in listTask.Result)
                    {
                        VideoCaptureFormats.Add(format);
                    }
                }, uiThreadScheduler);
            }
            VideoProfileComboBox.SelectedIndex = ((currentSelection >= 0) && (currentSelection < VideoProfiles.Count)) ? currentSelection : 0;
        }

        private void VideoCaptureDeviceList_SelectionChanged(object sender, SelectionChangedEventArgs e)
        {
            // Get the video capture device selected by the user
            var deviceIndex = VideoCaptureDeviceList.SelectedIndex;
            if (deviceIndex < 0)
            {
                return;
            }
            var device = VideoCaptureDevices[deviceIndex];

            // Select a default video profile kind
            var values = Enum.GetValues(typeof(PeerConnection.VideoProfileKind));
            if (MediaCapture.IsVideoProfileSupported(device.Id))
            {
                KnownVideoProfileKindComboBox.SelectedIndex = Array.IndexOf(values, PeerConnection.VideoProfileKind.VideoConferencing);
                KnownVideoProfileKindComboBox.IsEnabled = true; //< TODO - Use binding
                VideoProfileComboBox.IsEnabled = true;
                RecordMediaDescList.IsEnabled = true;
                VideoCaptureFormatList.IsEnabled = false;
            }
            else
            {
                KnownVideoProfileKindComboBox.SelectedIndex = Array.IndexOf(values, PeerConnection.VideoProfileKind.Unspecified);
                KnownVideoProfileKindComboBox.IsEnabled = false;
                VideoProfileComboBox.IsEnabled = false;
                RecordMediaDescList.IsEnabled = false;
                VideoCaptureFormatList.IsEnabled = true;
            }

            UpdateVideoProfiles();
        }

        private void KnownVideoProfileKindComboBox_SelectionChanged(object sender, SelectionChangedEventArgs e)
        {
            UpdateVideoProfiles();
        }

        private void VideoProfileComboBox_SelectionChanged(object sender, SelectionChangedEventArgs e)
        {
            RecordMediaDescs.Clear();

            var profile = SelectedVideoProfile;
            if (profile == null)
            {
                return;
            }

            foreach (var desc in profile.SupportedRecordMediaDescription)
            {
                RecordMediaDescs.Add(desc);
            }
        }

        //private void Shutdown(object sender, Windows.UI.Core.CoreWindowEventArgs e)
        //{
        //    webRTCNativePlugin.Uninitialize();
        //}

        /// <summary>
        /// Callback invoked when the peer connection is established.
        /// </summary>
        private void OnPeerConnected()
        {
            RunOnMainThread(() =>
            {
                sessionStatusText.Text = "(session joined)";
                chatTextBox.IsEnabled = true;
            });
        }

        private void DssSignaler_OnFailure(Exception e)
        {
            RunOnMainThread(() =>
            {
                LogMessage($"DSS polling failed: {e.Message}");
                // TODO - differentiate between StartPollingAsync() failure and SendMessageAsync() ones!
                if (dssSignaler.IsPolling)
                {
                    LogMessage($"Cancelling polling DSS server...");
                    //pollDssButton.IsEnabled = false; // will be re-enabled when cancellation is completed, see DssSignaler_OnPollingDone
                    pollDssButton.Content = "Start polling";
                    dssSignaler.StopPollingAsync();
                }
            });
        }

        private void DssSignaler_OnPollingDone()
        {
            RunOnMainThread(() =>
            {
                isDssPolling = false;
                pollDssButton.IsEnabled = true;
                LogMessage($"Polling DSS server stopped.");
            });
        }

        /// <summary>
        /// Log a message to the debugger and to the Debug tab in the UI.
        /// This can be called from any thread.
        /// </summary>
        /// <param name="message">The message to log.</param>
        private void LogMessage(string message)
        {
            Debugger.Log(4, "TestAppUWP", message);
            RunOnMainThread(() =>
            {
                debugMessages.Text += message + "\n";
            });
        }

        /// <summary>
        /// Utility to run some random workload on the main UI thread.
        /// </summary>
        /// <param name="handler">The workload to run.</param>
        private void RunOnMainThread(Windows.UI.Core.DispatchedHandler handler)
        {
            if (Dispatcher.HasThreadAccess)
            {
                handler.Invoke();
            }
            else
            {
                // Note: use a discard "_" to silence CS4014 warning; we don't need to await the result here
                _ = Dispatcher.RunAsync(Windows.UI.Core.CoreDispatcherPriority.Normal, handler);
            }
        }

        /// <summary>
        /// Utility to run some random workload on a worker thread (not the main UI thread).
        /// </summary>
        /// <param name="handler">The workload to run.</param>
        private Task RunOnWorkerThread(Action handler)
        {
            if (Dispatcher.HasThreadAccess)
            {
                return Task.Run(handler);
            }
            else
            {
                handler.Invoke();
                return Task.CompletedTask;
            }
        }

        /// <summary>
        /// Create a new 30-fps NV12-encoded video source for the specified video size.
        /// </summary>
        /// <param name="width">The width of the video in pixels.</param>
        /// <param name="height">The height of the video in pixels.</param>
        /// <returns>The newly created video source.</returns>
        private MediaStreamSource CreateVideoStreamSource(uint width, uint height)
        {
            if (width == 0)
            {
                throw new ArgumentException("Invalid zero width for video stream source.", "width");
            }
            if (height == 0)
            {
                throw new ArgumentException("Invalid zero height for video stream source.", "height");
            }

            // Note: IYUV and I420 have same memory layout (though different FOURCC)
            // https://docs.microsoft.com/en-us/windows/desktop/medfound/video-subtype-guids
            var videoProperties = VideoEncodingProperties.CreateUncompressed(MediaEncodingSubtypes.Iyuv, width, height);
            var videoStreamDesc = new VideoStreamDescriptor(videoProperties);
            videoStreamDesc.EncodingProperties.FrameRate.Numerator = 30;
            videoStreamDesc.EncodingProperties.FrameRate.Denominator = 1;
            videoStreamDesc.EncodingProperties.Bitrate = (30 * width * height * 8 * 8 / 12); // 30-fps 8bits/byte NV12=12bpp
            var videoStreamSource = new MediaStreamSource(videoStreamDesc);
            videoStreamSource.BufferTime = TimeSpan.Zero; // TODO : playback breaks if buffering, need to investigate
            videoStreamSource.Starting += OnMediaStreamSourceStarting;
            videoStreamSource.Closed += OnMediaStreamSourceClosed;
            videoStreamSource.Paused += OnMediaStreamSourcePaused;
            videoStreamSource.SampleRequested += OnMediaStreamSourceRequested;
            videoStreamSource.IsLive = true; // Enables optimizations for live sources
            videoStreamSource.CanSeek = false; // Cannot seek live WebRTC video stream
            return videoStreamSource;
        }

        private void OnMediaStreamSourceStarting(MediaStreamSource sender, MediaStreamSourceStartingEventArgs args)
        {
            Debug.Assert(Dispatcher.HasThreadAccess == false);
            if (sender == localVideoSource)
            {
                LogMessage("Starting local A/V stream...");
                //webRTCNativePlugin.Peer.AddStream(audio: true, video_device_index: _video_device_index);
            }
            else if (sender == remoteVideoSource)
            {
                LogMessage("Starting remote A/V stream...");
            }
            args.Request.SetActualStartPosition(TimeSpan.Zero);
        }

        private void OnMediaStreamSourceClosed(MediaStreamSource sender, MediaStreamSourceClosedEventArgs args)
        {
            Debug.Assert(Dispatcher.HasThreadAccess == false);
            if (sender == localVideoSource)
            {
                LogMessage("Closing local A/V stream...");
                //webRTCNativePlugin.Peer.RemoveStream(audio: true, video: true);
            }
            else if (sender == remoteVideoSource)
            {
                LogMessage("Closing remote A/V stream...");
            }
        }

        private void OnMediaStreamSourcePaused(MediaStreamSource sender, object args)
        {
            Debug.Assert(Dispatcher.HasThreadAccess == false);
            if (sender == localVideoSource)
            {
                LogMessage("Pausing local A/V stream...");
                //webRTCNativePlugin.Peer.RemoveStream(audio: true, video: true); // NOT YET!
            }
            else if (sender == remoteVideoSource)
            {
                LogMessage("Pausing remote A/V stream...");
            }
        }

        /// <summary>
        /// Callback from the Media Foundation pipeline when a new video frame is needed.
        /// </summary>
        /// <param name="sender">The stream source requesting a new sample.</param>
        /// <param name="args">The sample request to fullfil.</param>
        private void OnMediaStreamSourceRequested(MediaStreamSource sender, MediaStreamSourceSampleRequestedEventArgs args)
        {
            VideoBridge videoBridge;
            if (sender == localVideoSource)
                videoBridge = localVideoBridge;
            else if (sender == remoteVideoSource)
                videoBridge = remoteVideoBridge;
            else
                return;
            videoBridge.TryServeVideoFrame(args);
        }

        /// <summary>
        /// Main UI thread callback on WebRTC native plugin initialized.
        /// </summary>
        private void OnPluginPostInit()
        {
            PluginInitialized = true;
            LogMessage("WebRTC native plugin initialized.");

            // It is CRUCIAL to add any data channel BEFORE the SDP offer is sent, if data channels are
            // to be used at all. Otherwise the SCTP will not be negotiated, and then all channels will
            // stay forever in the kConnecting state.
            // https://stackoverflow.com/questions/43788872/how-are-data-channels-negotiated-between-two-peers-with-webrtc
            _peerConnection.AddDataChannelAsync(ChatChannelID, "chat", true, true).ContinueWith((prevTask) =>
            {
                if (prevTask.Exception != null)
                {
                    throw prevTask.Exception;
                }
                var newDataChannel = prevTask.Result;
                RunOnMainThread(() =>
                {
                    _chatDataChannel = newDataChannel;
                    _chatDataChannel.MessageReceived += ChatMessageReceived;
                    chatInputBox.IsEnabled = true;
                    chatSendButton.IsEnabled = true;
                });
            });

            createOfferButton.IsEnabled = true;

            ////// Do not allow starting the local video before the MediaElement told us it was
            ////// safe to do so (see OnMediaOpened). Otherwise Play() will silently fail.
            startLocalVideo.IsEnabled = true;

            localVideoPlayer.CurrentStateChanged += OnMediaStateChanged;
            localVideoPlayer.MediaOpened += OnMediaOpened;
            localVideoPlayer.MediaFailed += OnMediaFailed;
            localVideoPlayer.MediaEnded += OnMediaEnded;
            localVideoPlayer.RealTimePlayback = true;
            localVideoPlayer.AutoPlay = false;

            remoteVideoPlayer.CurrentStateChanged += OnMediaStateChanged;
            remoteVideoPlayer.MediaOpened += OnMediaOpened;
            remoteVideoPlayer.MediaFailed += OnMediaFailed;
            remoteVideoPlayer.MediaEnded += OnMediaEnded;

            // Bind the XAML UI control (localVideo) to the MediaFoundation rendering pipeline (localVideoPlayer)
            // so that the former can render in the UI the video frames produced in the background by the later.
            localVideo.SetMediaPlayer(localVideoPlayer);
            remoteVideo.SetMediaPlayer(remoteVideoPlayer);
        }

        private void OnMediaStateChanged(Windows.Media.Playback.MediaPlayer sender, object args)
        {
            RunOnMainThread(() =>
            {
                if (sender == localVideoPlayer)
                {
                    localVideoStateText.Text = $"State: {sender.PlaybackSession.PlaybackState}";
                }
                else if (sender == remoteVideoPlayer)
                {
                    remoteVideoStateText.Text = $"State: {sender.PlaybackSession.PlaybackState}";
                }
            });
        }

        /// <summary>
        /// Callback on Media Foundation pipeline media successfully opened and
        /// ready to be played in a local media player.
        /// </summary>
        /// <param name="sender">The <see xref="MediaPlayer"/> source object owning the media.</param>
        /// <param name="args">(unused)</param>
        private void OnMediaOpened(MediaPlayer sender, object args)
        {
            // Now it is safe to call Play() on the MediaElement
            if (sender == localVideoPlayer)
            {
                RunOnMainThread(() =>
                {
                    localVideo.MediaPlayer.Play();
                    //startLocalVideo.IsEnabled = true;
                });
            }
        }

        /// <summary>
        /// Callback on Media Foundation pipeline media failed to open or to continue playback.
        /// </summary>
        /// <param name="sender">The <see xref="MediaPlayer"/> source object owning the media.</param>
        /// <param name="args">(unused)</param>
        private void OnMediaFailed(MediaPlayer sender, MediaPlayerFailedEventArgs args)
        {
            LogMessage($"MediaElement reported an error: \"{args.ErrorMessage}\" (\"{args.ExtendedErrorCode.Message}\")");
        }

        /// <summary>
        /// Callback on Media Foundation pipeline media ended playback.
        /// </summary>
        /// <param name="sender">The <see xref="MediaPlayer"/> source object owning the media.</param>
        /// <param name="args">(unused)</param>
        /// <remarks>This appears to never be called for live sources.</remarks>
        private void OnMediaEnded(MediaPlayer sender, object args)
        {
            RunOnMainThread(() =>
            {
                LogMessage("Local MediaElement video playback ended.");
                //StopLocalVideo();
                sender.Pause();
                sender.Source = null;
                if (sender == localVideoPlayer)
                {
                    //< TODO - This should never happen. But what to do with
                    //         local channels if it happens?
                    lock (_isLocalVideoPlayingLock)
                    {
                        _isLocalVideoPlaying = false;
                    }
                }
            });
        }

        /// <summary>
        /// Stop playback of the local video from the local webcam, and remove the local
        /// audio and video tracks from the peer connection.
        /// This is called on the UI thread.
        /// </summary>
        private void StopLocalVideo()
        {
            lock (_isLocalVideoPlayingLock)
            {
                if (_isLocalVideoPlaying)
                {
                    localVideo.MediaPlayer.Pause();
                    localVideo.SetMediaPlayer(null);
                    localVideoSource = null;
                    //localMediaSource.Reset();
                    _isLocalVideoPlaying = false;

                    // Avoid deadlock in audio processing stack, as this call is delegated to the WebRTC
                    // signaling thread (and will block the caller thread), and audio processing will
                    // delegate to the UI thread for UWP operations (and will block the signaling thread).
                    RunOnWorkerThread(() =>
                    {
                        _peerConnection.RemoveLocalAudioTrack();
                        _peerConnection.RemoveLocalVideoTrack();
                    });
                }
            }
        }

        /// <summary>
        /// Callback on remote media (audio or video) track added.
        /// Currently does nothing, as starting the media pipeline is done lazily in the
        /// per-frame callback.
        /// </summary>
        /// <param name="trackKind">The kind of media track added (audio or video only).</param>
        /// <seealso cref="Peer_RemoteI420FrameReady"/>
        private void Peer_RemoteTrackAdded(PeerConnection.TrackKind trackKind)
        {
            LogMessage($"Added remote {trackKind} track.");
        }

        /// <summary>
        /// Callback on remote media (audio or video) track removed.
        /// </summary>
        /// <param name="trackKind">The kind of media track added (audio or video only).</param>
        private void Peer_RemoteTrackRemoved(PeerConnection.TrackKind trackKind)
        {
            LogMessage($"Removed remote {trackKind} track.");

            if (trackKind == PeerConnection.TrackKind.Video)
            {
                // Just double-check that the remote video track is indeed playing
                // before scheduling a task to stop it. Currently the remote video
                // playback is exclusively controlled by the remote track being present
                // or not, so these should be always in sync.
                lock (_isRemoteVideoPlayingLock)
                {
                    if (_isRemoteVideoPlaying)
                    {
                        // Schedule on the main UI thread to access STA objects.
                        RunOnMainThread(() =>
                        {
                            // Check that the remote video is still playing.
                            // This ensures that rapid calls to add/remove the video track
                            // are serialized, and an earlier remove call doesn't remove the
                            // track added by a later call, due to delays in scheduling the task.
                            lock (_isRemoteVideoPlayingLock)
                            {
                                if (_isRemoteVideoPlaying)
                                {
                                    remoteVideo.MediaPlayer.Pause();
                                    _isRemoteVideoPlaying = false;
                                }
                            }
                        });
                    }
                }
            }
        }

        /// <summary>
        /// Callback on video frame received from the local video capture device,
        /// for local rendering before (or in parallel of) being sent to the remote peer.
        /// </summary>
        /// <param name="frame">The newly captured video frame.</param>
        private void Peer_LocalI420FrameReady(I420AVideoFrame frame)
        {
            localVideoBridge.HandleIncomingVideoFrame(frame);
        }

        /// <summary>
        /// Callback on video frame received from the remote peer, for local rendering
        /// (or any other use).
        /// </summary>
        /// <param name="frame">The newly received video frame.</param>
        private void Peer_RemoteI420FrameReady(I420AVideoFrame frame)
        {
            // Lazily start the remote video media player when receiving
            // the first video frame from the remote peer. Currently there
            // is no exposed API to tell once connected that the remote peer
            // will be sending some video track.
            //< TODO - See if we can add an API to enumerate the remote channels,
            //         or an On(Audio|Video|Data)Channel(Added|Removed) event?
            lock (_isRemoteVideoPlayingLock)
            {
                if (!_isRemoteVideoPlaying)
                {
                    _isRemoteVideoPlaying = true;
                    uint width = frame.width;
                    uint height = frame.height;
                    RunOnMainThread(() =>
                    {
                        remoteVideoSource = CreateVideoStreamSource(width, height);
                        remoteVideoPlayer.Source = MediaSource.CreateFromMediaStreamSource(remoteVideoSource);
                        remoteVideoPlayer.Play();
                    });
                }
            }

            remoteVideoBridge.HandleIncomingVideoFrame(frame);
        }

        /// <summary>
        /// Callback on audio frame received from the local audio capture device (microphone),
        /// for local output before (or in parallel of) being sent to the remote peer.
        /// </summary>
        /// <param name="frame">The newly captured audio frame.</param>
        /// <remarks>This is currently never called due to implementation limitations.</remarks>
        private void Peer_LocalAudioFrameReady(AudioFrame frame)
        {
            // The current underlying WebRTC implementation does not support
            // local audio frame callbacks, so THIS WILL NEVER BE CALLED until
            // that implementation is changed.
            throw new NotImplementedException();
        }

        /// <summary>
        /// Callback on audio frame received from the remote peer, for local output
        /// (or any other use). 
        /// </summary>
        /// <param name="frame">The newly received audio frame.</param>
        private void Peer_RemoteAudioFrameReady(AudioFrame frame)
        {
            lock (_isRemoteAudioPlayingLock)
            {
                uint channelCount = frame.channelCount;
                uint sampleRate = frame.sampleRate;
                if (!_isRemoteAudioPlaying || (_remoteAudioChannelCount != channelCount)
                    || (_remoteAudioSampleRate != sampleRate))
                {
                    _isRemoteAudioPlaying = true;
                    _remoteAudioChannelCount = channelCount;
                    _remoteAudioSampleRate = sampleRate;

                    // As an example of handling, update the UI to display the number of audio
                    // channels and the sample rate of the audio track.
                    RunOnMainThread(() => UpdateRemoteAudioStats(channelCount, sampleRate));
                }
            }
        }

        private void UpdateRemoteAudioStats(uint channelCount, uint sampleRate)
        {
            remoteAudioChannelCount.Text = channelCount.ToString();
            remoteAudioSampleRate.Text = $"{sampleRate} Hz";
        }

        /// <summary>
        /// Toggle local audio and video playback on/off, adding or removing tracks as needed.
        /// </summary>
        /// <param name="sender">The object which invoked the event.</param>
        /// <param name="e">Event arguments.</param>
        private void StartLocalVideoClicked(object sender, RoutedEventArgs e)
        {
            // Toggle between start and stop local audio/video feeds
            //< TODO dssStatsTimer.IsEnabled used for toggle, but dssStatsTimer should be
            // used also for remote statistics display (so even when no local video active)
            if (dssStatsTimer.IsEnabled)
            {
                StopLocalVideo();
                dssStatsTimer.Stop();
                localLoadText.Text = "Load: -";
                localPresentText.Text = "Present: -";
                localSkipText.Text = "Skip: -";
                localLateText.Text = "Late: -";
                remoteLoadText.Text = "Load: -";
                remotePresentText.Text = "Present: -";
                remoteSkipText.Text = "Skip: -";
                remoteLateText.Text = "Late: -";
                startLocalVideo.Content = "Start local video";
            }
            else
            {
                LogMessage("Opening local A/V stream...");

                var captureDevice = SelectedVideoCaptureDevice;
                var captureDeviceInfo = new VideoCaptureDevice()
                {
                    id = captureDevice?.Id,
                    name = captureDevice?.DisplayName
                };
                var videoProfile = SelectedVideoProfile;
                string videoProfileId = videoProfile?.Id;
                uint width = 0;
                uint height = 0;
                double framerate = 0.0;
                if (videoProfile != null)
                {
                    var recordMediaDesc = SelectedRecordMediaDesc ?? videoProfile.SupportedRecordMediaDescription[0];
                    width = recordMediaDesc.Width;
                    height = recordMediaDesc.Height;
                    framerate = recordMediaDesc.FrameRate;
                }
                else
                {
                    var captureFormat = SelectedVideoCaptureFormat;
                    width = captureFormat.width;
                    height = captureFormat.height;
                    framerate = captureFormat.framerate;
                }

                localVideoPlayer.Source = null;
                localMediaSource?.Reset();
                localVideo.SetMediaPlayer(null);
                localVideoSource = null;
                localVideoSource = CreateVideoStreamSource(width, height);
                localMediaSource = MediaSource.CreateFromMediaStreamSource(localVideoSource);
                localVideoPlayer.Source = localMediaSource;
                localVideo.SetMediaPlayer(localVideoPlayer);

                var uiThreadScheduler = TaskScheduler.FromCurrentSynchronizationContext();
                var videoProfileKind = SelectedVideoProfileKind; // capture on UI thread

                // Disable auto-offer on renegotiation needed event, to bundle the audio + video tracks
                // change together into a single SDP offer. Otherwise each added track will send a
                // separate offer message, which is currently not handled correctly (the second message
                // will arrive too soon, before the core implementation finished processing the first one
                // and is in kStable state, and it will get discarded so remote video will not start).
                _renegotiationOfferEnabled = false;

                _peerConnection.AddLocalAudioTrackAsync().ContinueWith(addAudioTask =>
                {
                    // Continue on worker thread here
                    if (addAudioTask.Exception != null)
                    {
                        LogMessage(addAudioTask.Exception.Message);
                        _renegotiationOfferEnabled = true;
                        return;
                    }

<<<<<<< HEAD
                    _peerConnection.AddLocalVideoTrackAsync(captureDeviceInfo, videoProfileId, videoProfileKind,
                    (int)width, (int)height, framerate, enableMrc: false).ContinueWith(addVideoTask =>
=======
                    var trackConfig = new PeerConnection.LocalVideoTrackSettings
                    {
                        videoDevice = captureDeviceInfo,
                        videoProfileId = videoProfileId,
                        videoProfileKind = videoProfileKind,
                        width = width,
                        height = height,
                        framerate = framerate,
                        enableMrc = false
                    };
                    _peerConnection.AddLocalVideoTrackAsync(trackConfig).ContinueWith(addVideoTask =>
>>>>>>> 606ab108
                    {
                        // Continue inside UI thread here
                        if (addVideoTask.Exception != null)
                        {
                            LogMessage(addVideoTask.Exception.Message);
                            _renegotiationOfferEnabled = true;
                            return;
                        }
                        dssStatsTimer.Interval = TimeSpan.FromSeconds(1.0);
                        dssStatsTimer.Start();
                        startLocalVideo.Content = "Stop local video";
<<<<<<< HEAD
                        var idx = HACK_GetVideoDeviceIndex(); //< HACK
                        localPeerUidTextBox.Text = _peerIDs[_localPeer];
                        remotePeerUidTextBox.Text = _peerIDs[_remotePeer];
                        localVideoSourceName.Text = $"({VideoCaptureDevices[idx].DisplayName})"; //< HACK
=======

                        //< HACK - Generate pseudo-random unique identifiers which are stable
                        // across sessions (so they can be cached) and are deterministic for each
                        // of the first 2 instances of the app, so that 2 instances can connect to
                        // each other without having to setup anything.
                        {
                            var idx = HACK_GetVideoDeviceIndex();
                            localPeerUidTextBox.Text = GetDeviceUniqueIdLikeUnity((byte)idx);
                            remotePeerUidTextBox.Text = GetDeviceUniqueIdLikeUnity((byte)(1 - idx));
                        }

                        localVideoSourceName.Text = $"({SelectedVideoCaptureDevice?.DisplayName})";
>>>>>>> 606ab108
                        //localVideo.MediaPlayer.Play();
                        lock (_isLocalVideoPlayingLock)
                        {
                            _isLocalVideoPlaying = true;
                        }

                        // Re-enable auto-offer on track change, and manually apply above changes.
                        _renegotiationOfferEnabled = true;
                        if (_peerConnection.IsConnected)
                        {
                            _peerConnection.CreateOffer();
                        }

                    }, uiThreadScheduler);
                });
            }
        }

        private void OnDssStatsTimerTick(object sender, object e)
        {
            //localLoadText.Text = $"Load: {localVideoBridge.FrameLoad:F2}";
            //localPresentText.Text = $"Present: {localVideoBridge.FramePresent:F2}";
            //localSkipText.Text = $"Skip: {localVideoBridge.FrameSkip:F2}";
            //localLateText.Text = $"Late: {localVideoBridge.LateFrame:F2}";

            //remoteLoadText.Text = $"Load: {remoteVideoBridge.FrameLoad:F2}";
            //remotePresentText.Text = $"Present: {remoteVideoBridge.FramePresent:F2}";
            //remoteSkipText.Text = $"Skip: {remoteVideoBridge.FrameSkip:F2}";
            //remoteLateText.Text = $"Late: {remoteVideoBridge.LateFrame:F2}";
        }

        private void CreateOfferButtonClicked(object sender, RoutedEventArgs e)
        {
            if (!PluginInitialized)
            {
                return;
            }

            createOfferButton.IsEnabled = false;
            createOfferButton.Content = "Joining...";

            _peerConnection.PreferredVideoCodec = PreferredVideoCodec.Text;
            _peerConnection.CreateOffer();
        }

        /// <summary>
        /// Retrieve a unique ID that is stable across application instances, similar to what
        /// Unity does with SystemInfo.deviceUniqueIdentifier.
        /// </summary>
        /// <param name="variant">Optional variation quantity to modify the unique ID,
        /// to allow multiple instances of the application to run in parallel with different IDs.</param>
        /// <returns>A unique string ID stable across multiple runs of the application</returns>
        /// <remarks>
        /// This is a debugging utility useful to generate deterministic WebRTC peers for node-dss
        /// signaling, to avoid manual input during testing. This is not a production-level solution.
        /// </remarks>
        private string GetDeviceUniqueIdLikeUnity(byte variant = 0)
        {
            // More or less like Unity, which can use HardwareIdentification.GetPackageSpecificToken() in some cases,
            // although it's unclear how they convert that to a string.
            Windows.Storage.Streams.IBuffer buffer = HardwareIdentification.GetPackageSpecificToken(null).Id;
            using (var dataReader = Windows.Storage.Streams.DataReader.FromBuffer(buffer))
            {
                byte[] bytes = new byte[buffer.Length];
                dataReader.ReadBytes(bytes);
                bytes[0] += variant;
                return BitConverter.ToString(bytes).Replace("-", string.Empty).Remove(32);
            }
        }

        private void PollDssButtonClicked(object sender, RoutedEventArgs e)
        {
            // If already polling, stop
            if (isDssPolling)
            {
                LogMessage($"Cancelling polling DSS server...");
                pollDssButton.IsEnabled = false; // will be re-enabled when cancellation is completed, see DssSignaler_OnPollingDone
                pollDssButton.Content = "Start polling";
                dssSignaler.StopPollingAsync();
                return;
            }

            // If not polling, try to start if the poll time is valid
            if (!float.TryParse(dssPollTimeMs.Text, out float pollTimeMs))
            {
                // Invalid time format, cannot start polling
                return;
            }

            dssSignaler.HttpServerAddress = dssServer.Text;
            dssSignaler.LocalPeerId = localPeerUidTextBox.Text;
            dssSignaler.PollTimeMs = pollTimeMs;
            remotePeerId = remotePeerUidTextBox.Text;
            dssSignaler.RemotePeerId = remotePeerId;

            if (dssSignaler.StartPollingAsync())
            {
                pollDssButton.Content = "Stop polling";
                isDssPolling = true;
            }
        }

        private void NavLinksList_ItemClick(object sender, ItemClickEventArgs e)
        {

        }

        /// <summary>
        /// Callback on Send button from text chat clicker.
        /// If connected, this sends the text message to the remote peer using
        /// the previously opened data channel.
        /// </summary>
        /// <param name="sender">The object which invoked the event.</param>
        /// <param name="e">Event arguments.</param>
        private void ChatSendButton_Click(object sender, RoutedEventArgs e)
        {
            if (string.IsNullOrWhiteSpace(chatInputBox.Text))
                return;
            byte[] chatMessage = System.Text.Encoding.UTF8.GetBytes(chatInputBox.Text);
            _chatDataChannel.SendMessage(chatMessage);
            chatTextBox.Text += $"[local] {chatInputBox.Text}\n";
            chatScrollViewer.ChangeView(chatScrollViewer.HorizontalOffset,
                chatScrollViewer.ScrollableHeight,
                chatScrollViewer.ZoomFactor); // scroll to end
            chatInputBox.Text = string.Empty;
        }

        /// <summary>
        /// Callback on text message received through the data channel.
        /// </summary>
        /// <param name="message">The raw data channel message.</param>
        private void ChatMessageReceived(byte[] message)
        {
            string text = System.Text.Encoding.UTF8.GetString(message);
            RunOnMainThread(() =>
            {
                chatTextBox.Text += $"[remote] {text}\n";
                chatScrollViewer.ChangeView(chatScrollViewer.HorizontalOffset,
                    chatScrollViewer.ScrollableHeight,
                    chatScrollViewer.ZoomFactor); // scroll to end
            });
        }

        /// <summary>
        /// Callback on key down event invoked in the chat window, to handle
        /// the "press Enter to send" text chat functionality.
        /// </summary>
        /// <param name="sender">The object which invoked the event.</param>
        /// <param name="e">Event arguments.</param>
        private void OnChatKeyDown(object sender, Windows.UI.Xaml.Input.KeyRoutedEventArgs e)
        {
            if (e.Key == Windows.System.VirtualKey.Enter)
            {
                ChatSendButton_Click(this, null);
            }
        }
    }
}<|MERGE_RESOLUTION|>--- conflicted
+++ resolved
@@ -1063,10 +1063,6 @@
                         return;
                     }
 
-<<<<<<< HEAD
-                    _peerConnection.AddLocalVideoTrackAsync(captureDeviceInfo, videoProfileId, videoProfileKind,
-                    (int)width, (int)height, framerate, enableMrc: false).ContinueWith(addVideoTask =>
-=======
                     var trackConfig = new PeerConnection.LocalVideoTrackSettings
                     {
                         videoDevice = captureDeviceInfo,
@@ -1078,7 +1074,6 @@
                         enableMrc = false
                     };
                     _peerConnection.AddLocalVideoTrackAsync(trackConfig).ContinueWith(addVideoTask =>
->>>>>>> 606ab108
                     {
                         // Continue inside UI thread here
                         if (addVideoTask.Exception != null)
@@ -1090,12 +1085,6 @@
                         dssStatsTimer.Interval = TimeSpan.FromSeconds(1.0);
                         dssStatsTimer.Start();
                         startLocalVideo.Content = "Stop local video";
-<<<<<<< HEAD
-                        var idx = HACK_GetVideoDeviceIndex(); //< HACK
-                        localPeerUidTextBox.Text = _peerIDs[_localPeer];
-                        remotePeerUidTextBox.Text = _peerIDs[_remotePeer];
-                        localVideoSourceName.Text = $"({VideoCaptureDevices[idx].DisplayName})"; //< HACK
-=======
 
                         //< HACK - Generate pseudo-random unique identifiers which are stable
                         // across sessions (so they can be cached) and are deterministic for each
@@ -1103,12 +1092,11 @@
                         // each other without having to setup anything.
                         {
                             var idx = HACK_GetVideoDeviceIndex();
-                            localPeerUidTextBox.Text = GetDeviceUniqueIdLikeUnity((byte)idx);
-                            remotePeerUidTextBox.Text = GetDeviceUniqueIdLikeUnity((byte)(1 - idx));
+                            localPeerUidTextBox.Text = _peerIDs[_localPeer];
+                            remotePeerUidTextBox.Text = _peerIDs[_remotePeer];
                         }
 
                         localVideoSourceName.Text = $"({SelectedVideoCaptureDevice?.DisplayName})";
->>>>>>> 606ab108
                         //localVideo.MediaPlayer.Play();
                         lock (_isLocalVideoPlayingLock)
                         {
