--- conflicted
+++ resolved
@@ -127,36 +127,6 @@
                         <ColumnDefinition Width="20px"/>
                         <ColumnDefinition Width="*"/>
                     </Grid.ColumnDefinitions>
-<<<<<<< HEAD
-                    <TextBlock Text="STUN server" FontWeight="Bold" Grid.ColumnSpan="2" />
-                    <TextBlock Text="The STUN server is used to establish a peer connection through NATs." FontStyle="Italic" Grid.ColumnSpan="2" Grid.Row="1" Margin="12,6,0,0" />
-                    <TextBox Name="stunServer" HorizontalAlignment="Left" PlaceholderText="address:port (without prefix)" Text="stun.l.google.com:19302" VerticalAlignment="Center" Width="300" Grid.Row="2" Margin="12,6,0,6"/>
-                    <!--<TextBlock Text="Discovered peers" FontWeight="Bold" Grid.ColumnSpan="2" Grid.Row="3" Margin="0,12,0,0" FontFamily="Segoe UI" />
-                    <ListView Grid.Row="4" Margin="12,0,0,0" ItemsSource="{x:Bind NavLinks}" ItemTemplate="{StaticResource NavLinkItemTemplate}" />-->
-                    <Button Name="createOfferButton" IsEnabled="False" Content="Create offer" HorizontalAlignment="Left" VerticalAlignment="Center" RenderTransformOrigin="0.511,0.634" Click="CreateOfferButtonClicked" Width="125" Grid.Row="5" Grid.Column="1" Margin="0,6,0,6"/>
-                    <TextBlock Text="Video capture devices" FontWeight="Bold" Grid.Row="3" Margin="0,12,0,0" FontFamily="Segoe UI" Grid.Column="0" />
-                    <Grid Grid.Row="4" Grid.Column="0" HorizontalAlignment="Stretch" Margin="0,0,0,0" VerticalAlignment="Stretch">
-                        <Grid.RowDefinitions>
-                            <RowDefinition Height="Auto"/>
-                            <RowDefinition Height="Auto"/>
-                            <RowDefinition Height="Auto"/>
-                            <RowDefinition Height="Auto"/>
-                            <RowDefinition Height="Auto"/>
-                            <RowDefinition Height="Auto"/>
-                            <RowDefinition Height="*"/>
-                        </Grid.RowDefinitions>
-                        <Grid.ColumnDefinitions>
-                            <ColumnDefinition Width="Auto"/>
-                        </Grid.ColumnDefinitions>
-                        <ListView x:Name="VideoCaptureDeviceList" Grid.Row="0" ItemsSource="{x:Bind VideoCaptureDevices}" ItemTemplate="{StaticResource VideoCaptureDeviceTemplate}" MinHeight="120" MinWidth="120" />
-                        <TextBlock Grid.Row="1" Text="Preferred Video codec" FontWeight="Bold" Margin="0,12,0,0" FontFamily="Segoe UI" />
-                        <TextBox x:Name="PreferredVideoCodec" Grid.Row="2" Text="H264" />
-                        <TextBlock Grid.Row="3" Text="Video profile" FontWeight="Bold" Margin="0,12,0,0" FontFamily="Segoe UI" />
-                        <ComboBox x:Name="KnownVideoProfileKindComboBox" Margin="0,10,0,0" Grid.Row="4" MaxWidth="400" MinWidth="200"/>
-                        <ComboBox x:Name="VideoProfileComboBox" ItemsSource="{x:Bind VideoProfiles}" ItemTemplate="{StaticResource VideoProfileTemplate}" Margin="0,10,0,0" Grid.Row="5" MaxWidth="400" MinWidth="200"/>
-                        <ListView x:Name="RecordMediaDescList" Grid.Row="6" ItemsSource="{x:Bind RecordMediaDescs}" ItemTemplate="{StaticResource RecordMediaDescTemplate}" MinHeight="120" MinWidth="120" />
-                    </Grid>
-=======
                     <StackPanel Orientation="Vertical">
                         <TextBlock Text="Video capture device" FontWeight="Bold" Margin="0,12,0,0" FontFamily="Segoe UI" />
                         <ListView x:Name="VideoCaptureDeviceList" ItemsSource="{x:Bind VideoCaptureDevices}" ItemTemplate="{StaticResource VideoCaptureDeviceTemplate}" MinHeight="120" MinWidth="120" />
@@ -173,7 +143,6 @@
                         <ListView x:Name="RecordMediaDescList" ItemsSource="{x:Bind RecordMediaDescs}" ItemTemplate="{StaticResource RecordMediaDescTemplate}" MinHeight="120" MinWidth="120" />
                         <ListView x:Name="VideoCaptureFormatList" ItemsSource="{x:Bind VideoCaptureFormats}" ItemTemplate="{StaticResource VideoCaptureFormatTemplate}" MinHeight="120" MinWidth="120" />
                     </StackPanel>
->>>>>>> 606ab108
                 </Grid>
             </PivotItem>
             <PivotItem Header="Tracks">
